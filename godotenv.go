// Package godotenv is a go port of the ruby dotenv library (https://github.com/bkeepers/dotenv)
//
// Examples/readme can be found on the GitHub page at https://github.com/joho/godotenv
//
// The TL;DR is that you make a .env file that looks something like
//
// 		SOME_ENV_VAR=somevalue
//
// and then in your go code you can call
//
// 		godotenv.Load()
//
// and all the env vars declared in .env will be available through os.Getenv("SOME_ENV_VAR")
package godotenv

import (
	"errors"
	"fmt"
	"io"
	"io/ioutil"
	"os"
	"os/exec"
	"regexp"
	"sort"
	"strconv"
	"strings"
)

const doubleQuoteSpecialChars = "\\\n\r\"!$`"

// Parse reads an env file from io.Reader, returning a map of keys and values.
func Parse(r io.Reader) (map[string]string, error) {
	data, err := ioutil.ReadAll(r)
	if err != nil {
		return nil, err
	}

	return UnmarshalBytes(data)
}

// Load will read your env file(s) and load them into ENV for this process.
//
// Call this function as close as possible to the start of your program (ideally in main).
//
// If you call Load without any args it will default to loading .env in the current path.
//
// You can otherwise tell it which files to load (there can be more than one) like:
//
//		godotenv.Load("fileone", "filetwo")
//
// It's important to note that it WILL NOT OVERRIDE an env variable that already exists - consider the .env file to set dev vars or sensible defaults.
func Load(filenames ...string) (err error) {
	filenames = filenamesOrDefault(filenames)

	for _, filename := range filenames {
		err = loadFile(filename, false)
		if err != nil {
			return // return early on a spazout
		}
	}
	return
}

// Overload will read your env file(s) and load them into ENV for this process.
//
// Call this function as close as possible to the start of your program (ideally in main).
//
// If you call Overload without any args it will default to loading .env in the current path.
//
// You can otherwise tell it which files to load (there can be more than one) like:
//
//		godotenv.Overload("fileone", "filetwo")
//
// It's important to note this WILL OVERRIDE an env variable that already exists - consider the .env file to forcefully set all vars.
func Overload(filenames ...string) (err error) {
	filenames = filenamesOrDefault(filenames)

	for _, filename := range filenames {
		err = loadFile(filename, true)
		if err != nil {
			return // return early on a spazout
		}
	}
	return
}

// Read all env (with same file loading semantics as Load) but return values as
// a map rather than automatically writing values into env
func Read(filenames ...string) (envMap map[string]string, err error) {
	filenames = filenamesOrDefault(filenames)
	envMap = make(map[string]string)

	for _, filename := range filenames {
		individualEnvMap, individualErr := readFile(filename)

		if individualErr != nil {
			err = individualErr
			return // return early on a spazout
		}

		for key, value := range individualEnvMap {
			envMap[key] = value
		}
	}

	return
}

// Unmarshal reads an env file from a string, returning a map of keys and values.
func Unmarshal(str string) (envMap map[string]string, err error) {
	return UnmarshalBytes([]byte(str))
}

<<<<<<< HEAD
// UnmarshalBytes parses env file from byte slice of chars, returning a map of keys and values.
func UnmarshalBytes(src []byte) (map[string]string, error) {
	out := make(map[string]string)
	err := parseBytes(src, out)
	return out, err
=======
// Unmarshal reads an env file from a string, returning a map of keys and values.
func Unmarshal(str string) (envMap map[string]string, err error) {
	return Parse(strings.NewReader(str))
>>>>>>> 5c76d3e0
}

// Exec loads env vars from the specified filenames (empty map falls back to default)
// then executes the cmd specified.
//
// Simply hooks up os.Stdin/err/out to the command and calls Run().
//
// If you want more fine grained control over your command it's recommended
// that you use `Load()` or `Read()` and the `os/exec` package yourself.
func Exec(filenames []string, cmd string, cmdArgs []string) error {
	if err := Load(filenames...); err != nil {
		return err
	}

	command := exec.Command(cmd, cmdArgs...)
	command.Stdin = os.Stdin
	command.Stdout = os.Stdout
	command.Stderr = os.Stderr
	return command.Run()
}

// Write serializes the given environment and writes it to a file.
func Write(envMap map[string]string, filename string) error {
	content, err := Marshal(envMap)
	if err != nil {
		return err
	}
	file, err := os.Create(filename)
	if err != nil {
		return err
	}
	defer file.Close()
	_, err = file.WriteString(content + "\n")
	if err != nil {
		return err
	}
	return file.Sync()
}

// Marshal outputs the given environment as a dotenv-formatted environment file.
// Each line is in the format: KEY="VALUE" where VALUE is backslash-escaped.
func Marshal(envMap map[string]string) (string, error) {
	lines := make([]string, 0, len(envMap))
	for k, v := range envMap {
		if d, err := strconv.Atoi(v); err == nil {
			lines = append(lines, fmt.Sprintf(`%s=%d`, k, d))
		} else {
			lines = append(lines, fmt.Sprintf(`%s="%s"`, k, doubleQuoteEscape(v)))
		}
	}
	sort.Strings(lines)
	return strings.Join(lines, "\n"), nil
}

func filenamesOrDefault(filenames []string) []string {
	if len(filenames) == 0 {
		return []string{".env"}
	}
	return filenames
}

func loadFile(filename string, overload bool) error {
	envMap, err := readFile(filename)
	if err != nil {
		return err
	}

	currentEnv := map[string]bool{}
	rawEnv := os.Environ()
	for _, rawEnvLine := range rawEnv {
		key := strings.Split(rawEnvLine, "=")[0]
		currentEnv[key] = true
	}

	for key, value := range envMap {
		if !currentEnv[key] || overload {
			_ = os.Setenv(key, value)
		}
	}

	return nil
}

func readFile(filename string) (envMap map[string]string, err error) {
	file, err := os.Open(filename)
	if err != nil {
		return
	}
	defer file.Close()

	return Parse(file)
}

var exportRegex = regexp.MustCompile(`^\s*(?:export\s+)?(.*?)\s*$`)

func parseLine(line string, envMap map[string]string) (key string, value string, err error) {
	if len(line) == 0 {
		err = errors.New("zero length string")
		return
	}

	// ditch the comments (but keep quoted hashes)
	if strings.Contains(line, "#") {
		segmentsBetweenHashes := strings.Split(line, "#")
		quotesAreOpen := false
		var segmentsToKeep []string
		for _, segment := range segmentsBetweenHashes {
			if strings.Count(segment, "\"") == 1 || strings.Count(segment, "'") == 1 {
				if quotesAreOpen {
					quotesAreOpen = false
					segmentsToKeep = append(segmentsToKeep, segment)
				} else {
					quotesAreOpen = true
				}
			}

			if len(segmentsToKeep) == 0 || quotesAreOpen {
				segmentsToKeep = append(segmentsToKeep, segment)
			}
		}

		line = strings.Join(segmentsToKeep, "#")
	}

	firstEquals := strings.Index(line, "=")
	firstColon := strings.Index(line, ":")
	splitString := strings.SplitN(line, "=", 2)
	if firstColon != -1 && (firstColon < firstEquals || firstEquals == -1) {
		//this is a yaml-style line
		splitString = strings.SplitN(line, ":", 2)
	}

	if len(splitString) != 2 {
		err = errors.New("Can't separate key from value")
		return
	}

	// Parse the key
	key = splitString[0]
	if strings.HasPrefix(key, "export") {
		key = strings.TrimPrefix(key, "export")
	}
	key = strings.TrimSpace(key)

	key = exportRegex.ReplaceAllString(splitString[0], "$1")

	// Parse the value
	value = parseValue(splitString[1], envMap)
	return
}

var (
	singleQuotesRegex  = regexp.MustCompile(`\A'(.*)'\z`)
	doubleQuotesRegex  = regexp.MustCompile(`\A"(.*)"\z`)
	escapeRegex        = regexp.MustCompile(`\\.`)
	unescapeCharsRegex = regexp.MustCompile(`\\([^$])`)
)

func parseValue(value string, envMap map[string]string) string {

	// trim
	value = strings.Trim(value, " ")

	// check if we've got quoted values or possible escapes
	if len(value) > 1 {
		singleQuotes := singleQuotesRegex.FindStringSubmatch(value)

		doubleQuotes := doubleQuotesRegex.FindStringSubmatch(value)

		if singleQuotes != nil || doubleQuotes != nil {
			// pull the quotes off the edges
			value = value[1 : len(value)-1]
		}

		if doubleQuotes != nil {
			// expand newlines
			value = escapeRegex.ReplaceAllStringFunc(value, func(match string) string {
				c := strings.TrimPrefix(match, `\`)
				switch c {
				case "n":
					return "\n"
				case "r":
					return "\r"
				default:
					return match
				}
			})
			// unescape characters
			value = unescapeCharsRegex.ReplaceAllString(value, "$1")
		}

		if singleQuotes == nil {
			value = expandVariables(value, envMap)
		}
	}

	return value
}

var expandVarRegex = regexp.MustCompile(`(\\)?(\$)(\()?\{?([A-Z0-9_]+)?\}?`)

func expandVariables(v string, m map[string]string) string {
	return expandVarRegex.ReplaceAllStringFunc(v, func(s string) string {
		submatch := expandVarRegex.FindStringSubmatch(s)

		if submatch == nil {
			return s
		}
		if submatch[1] == "\\" || submatch[2] == "(" {
			return submatch[0][1:]
		} else if submatch[4] != "" {
			return m[submatch[4]]
		}
		return s
	})
}

func doubleQuoteEscape(line string) string {
	for _, c := range doubleQuoteSpecialChars {
		toReplace := "\\" + string(c)
		if c == '\n' {
			toReplace = `\n`
		}
		if c == '\r' {
			toReplace = `\r`
		}
		line = strings.Replace(line, string(c), toReplace, -1)
	}
	return line
}<|MERGE_RESOLUTION|>--- conflicted
+++ resolved
@@ -108,20 +108,7 @@
 
 // Unmarshal reads an env file from a string, returning a map of keys and values.
 func Unmarshal(str string) (envMap map[string]string, err error) {
-	return UnmarshalBytes([]byte(str))
-}
-
-<<<<<<< HEAD
-// UnmarshalBytes parses env file from byte slice of chars, returning a map of keys and values.
-func UnmarshalBytes(src []byte) (map[string]string, error) {
-	out := make(map[string]string)
-	err := parseBytes(src, out)
-	return out, err
-=======
-// Unmarshal reads an env file from a string, returning a map of keys and values.
-func Unmarshal(str string) (envMap map[string]string, err error) {
 	return Parse(strings.NewReader(str))
->>>>>>> 5c76d3e0
 }
 
 // Exec loads env vars from the specified filenames (empty map falls back to default)
